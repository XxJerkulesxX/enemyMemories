/***************
 * Mini Net Stack: Client <-> Network <-> Server
 * - DevTools-style HTTP/2 pseudo headers (client)
 * - Teaching HTTP/1.1 wire text (so we can parse on server)
 * - TCP segmentation + IPv4 encapsulation (simplified)
 * - Reassembly on receive
 ***************/

// ---------- utils ----------
const enc = new TextEncoder();
const dec = new TextDecoder();
const toBytes = (s) => enc.encode(s);
const hex = (n, w=2) => '0x' + (n>>>0).toString(16).toUpperCase().padStart(w,'0');
const ipToBytes = (ip) => ip.split('.').map(n => (Number(n)&255));

// Internet checksum (header only, 16-bit one's complement). We compute it; we don’t validate on rx.
function ipChecksum(bytes) {
  let sum = 0;
  for (let i=0; i<bytes.length; i+=2) {
    const word = ((bytes[i]<<8) | (bytes[i+1] ?? 0)) >>> 0;
    sum += word;
    sum = (sum & 0xFFFF) + (sum >>> 16);
  }
  return (~sum) & 0xFFFF;
}

// ---------- IPv4 ----------
class IPv4Header {
  constructor({
    src='10.0.0.2', dst='104.18.32.47', dscp=0, ecn=0,
    id=0x1000, df=true, mf=false, fragOffset=0,
    ttl=64, protocol=6 /*TCP*/, optionsBytes=new Uint8Array([])
  } = {}) {
    this.version = 4;
    this.ihl = 5 + Math.ceil(optionsBytes.length/4); // 5 => 20B
    this.dscp = dscp & 0x3F;
    this.ecn  = ecn & 0x03;
    this.totalLength = 0; // filled when packing
    this.id = id & 0xFFFF;
    this.df = !!df; this.mf = !!mf; this.fragOffset = fragOffset & 0x1FFF;
    this.ttl = ttl & 0xFF;
    this.protocol = protocol & 0xFF;
    this.headerChecksum = 0;
    this.src = src; this.dst = dst;
    this.optionsBytes = optionsBytes;
  }
  pack(payload) {
    const hdrLen = this.ihl * 4;
    const b = new Uint8Array(hdrLen);
    b[0] = (4<<4) | (this.ihl & 0x0F);
    b[1] = (this.dscp<<2) | this.ecn;
    const total = hdrLen + payload.length;
    b[2] = (total>>8)&0xFF; b[3] = total&0xFF;
    b[4] = (this.id>>8)&0xFF; b[5] = this.id&0xFF;
    const flags = ((0<<2) | (this.df?1:0)<<1 | (this.mf?1:0)) & 0x7;
    const fragField = ((flags<<13) | this.fragOffset) & 0xFFFF;
    b[6] = (fragField>>8)&0xFF; b[7] = fragField&0xFF;
    b[8] = this.ttl; b[9] = this.protocol;
    b[10] = 0; b[11]=0; // checksum placeholder
    const s = ipToBytes(this.src), d = ipToBytes(this.dst);
    b[12]=s[0]; b[13]=s[1]; b[14]=s[2]; b[15]=s[3];
    b[16]=d[0]; b[17]=d[1]; b[18]=d[2]; b[19]=d[3];
    if (this.ihl>5 && this.optionsBytes.length) b.set(this.optionsBytes, 20);
    const sum = ipChecksum(b);
    b[10] = (sum>>8)&0xFF; b[11] = sum&0xFF;
    return b;
  }
  static parse(b) {
    const ver = b[0]>>4, ihl = b[0]&0x0F;
    const dscp = b[1]>>2, ecn = b[1]&0x03;
    const totalLength = (b[2]<<8)|b[3];
    const id = (b[4]<<8)|b[5];
    const flagsFrag = (b[6]<<8)|b[7];
    const df = !!((flagsFrag>>14)&1);
    const mf = !!((flagsFrag>>13)&1);
    const fragOffset = flagsFrag & 0x1FFF;
    const ttl = b[8], proto = b[9];
    const src = `${b[12]}.${b[13]}.${b[14]}.${b[15]}`;
    const dst = `${b[16]}.${b[17]}.${b[18]}.${b[19]}`;
    return {ver, ihl, dscp, ecn, totalLength, id, df, mf, fragOffset, ttl, proto, src, dst};
  }
}

// ---------- TCP (simplified; no real checksum/pseudo-header) ----------
class TCPHeader {
  constructor({
    srcPort=53000, dstPort=443, seq=1, ack=1,
    dataOffsetWords=5, // 20 bytes
    flags={ns:0,cwr:0,ecn:0,urg:0,ack:1,psh:1,rst:0,syn:0,fin:0},
    windowSize=65535, urgentPtr=0, optionsBytes=new Uint8Array([])
  } = {}) {
    this.srcPort = srcPort; this.dstPort = dstPort;
    this.seq = seq>>>0; this.ack = ack>>>0;
    this.dataOffsetWords = dataOffsetWords + Math.ceil(optionsBytes.length/4);
    this.flags = flags;
    this.windowSize = windowSize & 0xFFFF;
    this.checksum = 0; // not computed here
    this.urgentPtr = urgentPtr & 0xFFFF;
    this.optionsBytes = optionsBytes;
  }
  pack(payload) {
    const hdrBytes = this.dataOffsetWords * 4;
    const b = new Uint8Array(hdrBytes);
    b[0]=(this.srcPort>>8)&0xFF; b[1]=this.srcPort&0xFF;
    b[2]=(this.dstPort>>8)&0xFF; b[3]=this.dstPort&0xFF;
    for (let i=0;i<4;i++) b[4+i] = (this.seq >>> (24-8*i)) & 0xFF;
    for (let i=0;i<4;i++) b[8+i] = (this.ack >>> (24-8*i)) & 0xFF;
    b[12] = (this.dataOffsetWords<<4)&0xF0;
    let f = this.flags;
    b[13] =
      ((f.ns?1:0)<<7) |
      ((f.cwr?1:0)<<7) |
      ((f.ecn?1:0)<<6) |
      ((f.urg?1:0)<<5) |
      ((f.ack?1:0)<<4) |
      ((f.psh?1:0)<<3) |
      ((f.rst?1:0)<<2) |
      ((f.syn?1:0)<<1) |
      ((f.fin?1:0)<<0);
    b[14]=(this.windowSize>>8)&0xFF; b[15]=this.windowSize&0xFF;
    b[16]=0; b[17]=0; // checksum placeholder
    b[18]=(this.urgentPtr>>8)&0xFF; b[19]=this.urgentPtr&0xFF;
    if (this.dataOffsetWords>5 && this.optionsBytes.length) b.set(this.optionsBytes,20);
    return b;
  }
  static parse(b) {
    const srcPort = (b[0]<<8)|b[1];
    const dstPort = (b[2]<<8)|b[3];
    const dataOffsetWords = (b[12]>>4)&0x0F;
    const flags = b[13];
    const windowSize = (b[14]<<8)|b[15];
    return {srcPort, dstPort, dataOffsetBytes: dataOffsetWords*4, flagsHex: hex(flags), windowSize};
<<<<<<< HEAD
  }
}

// ---------- HTTP helpers ----------
function h2ToHttp11(dev) {
  const host = dev[':authority'];
  const method = dev[':method'];
  const path = dev[':path'];
  const headers = {
    'Host': host,
    'Connection': 'keep-alive',
    'Accept': dev['accept'],
    'Accept-Encoding': dev['accept-encoding'],
    'Accept-Language': dev['accept-language'],
    'Origin': dev['origin'],
    'Referer': dev['referer'],
    'User-Agent': dev['user-agent'],
    'Content-Type': dev['content-type'],
    'Content-Length': dev['content-length'],
  };
  const lines = [`${method} ${path} HTTP/1.1`];
  for (const [k,v] of Object.entries(headers)) lines.push(`${k}: ${v}`);
  lines.push('', ''); // no body for brevity
  return lines.join('\r\n');
}

function parseHttpRequest(text) {
  const [head] = text.split('\r\n\r\n');
  const lines = head.split('\r\n');
  const [method, path, version] = lines[0].split(' ');
  const headers = {};
  for (let i=1;i<lines.length;i++) {
    if (!lines[i]) continue;
    const idx = lines[i].indexOf(':');
    if (idx>0) headers[lines[i].slice(0,idx).trim().toLowerCase()] = lines[i].slice(idx+1).trim();
  }
  return {method, path, version, headers};
}

function buildHttpResponse({status=202, reason='Accepted', headers={}, body=''}) {
  const head = [`HTTP/1.1 ${status} ${reason}`];
  for (const [k,v] of Object.entries(headers)) head.push(`${k}: ${v}`);
  head.push('', body);
  return head.join('\r\n');
}

// ---------- Network (toy: immediate delivery) ----------
// ---------- Rich NetworkLink (with media, rate, latency, loss, duplex) ----------
class NetworkLink {
  /**
   * @param {object} opts
   * @param {string} opts.name - label for debugging (e.g. "c->s")
   * @param {("twisted-pair"|"fiber"|"coax"|"wireless"|"arcnet"|"token-ring"|"localtalk")} opts.medium
   * @param {number} opts.rateGbps - nominal line rate in Gbit/s (e.g., 10, 25, 100, 400, 0.01 for ARCNET ~10 Mbit/s)
   * @param {number} [opts.distanceMeters=10] - physical span; used for propagation delay
   * @param {boolean} [opts.fullDuplex=true] - full or half duplex (legacy media might be half)
   * @param {number} [opts.baseLatencyMs=0.05] - fixed per-hop latency (switch/PHY/etc)
   * @param {number} [opts.jitterMs=0.02] - +/- random jitter added to each frame
   * @param {number} [opts.lossRate=0] - probability [0..1] of dropping a frame
   * @param {(bytes:Uint8Array)=>void} [opts.rx=null] - receiver callback; set later with connect()
   */
  constructor({
    name,
    medium = 'twisted-pair',
    rateGbps = 1,              // default 1 GbE
    distanceMeters = 10,
    fullDuplex = true,
    baseLatencyMs = 0.05,
    jitterMs = 0.02,
    lossRate = 0,
    rx = null
  }) {
    this.name = name;
    this.medium = medium;
    this.rateGbps = rateGbps;
    this.distanceMeters = distanceMeters;
    this.fullDuplex = fullDuplex;
    this.baseLatencyMs = baseLatencyMs;
    this.jitterMs = jitterMs;
    this.lossRate = lossRate;
    this.rx = rx;

    // Media presets: approximate propagation speed (m/s) and historical default rates
    this.mediaDB = {
      'twisted-pair': { v: 2.00e8, note: 'Cat5e/6/6A copper ~0.66c' },
      'fiber':        { v: 2.05e8, note: 'SMF/MMF ~0.68c' },
      'coax':         { v: 2.00e8, note: 'RG-6/RG-58 ~0.66c' },
      'wireless':     { v: 3.00e8, note: 'RF in air ~c (ignoring MAC/PHY airtime)' },
      'arcnet':       { v: 2.00e8, legacyGbps: 0.010, note: 'ARCNET ~2.5–10 Mbit/s' },
      'token-ring':   { v: 2.00e8, legacyGbps: 0.016, note: '4/16 Mbit/s' },
      'localtalk':    { v: 2.00e8, legacyGbps: 0.0029, note: '230.4 kbit/s' }
    };

    // If a legacy medium is chosen and rate not overridden, use its legacy speed
    if (['arcnet','token-ring','localtalk'].includes(this.medium) && this.rateGbps === 1) {
      const legacy = this.mediaDB[this.medium].legacyGbps ?? 0.01;
      this.rateGbps = legacy;
    }
=======
>>>>>>> d303b3e1
  }

  connect(receiver) { this.rx = receiver; }

  /**
   * Simulate sending a frame over this link, with:
   *  - serialization delay (bits / bitrate)
   *  - propagation delay (distance / velocity)
   *  - base latency + jitter
   *  - optional loss
   */
  send(frameBytes) {
    if (!this.rx) return;
    if (Math.random() < this.lossRate) {
      console.warn(`[Link ${this.name}] DROPPED frame (${frameBytes.length} B) lossRate=${this.lossRate}`);
      return;
    }

    const lenBytes = frameBytes.length;
    const bits = lenBytes * 8;
    const bitratebps = this.rateGbps * 1e9;

    // Serialization delay: time to clock bits onto the wire
    const tSerializationMs = (bits / bitratebps) * 1000;

    // Propagation delay: distance / propagation speed (medium)
    const v = (this.mediaDB[this.medium]?.v) ?? 2.00e8; // m/s
    const tPropagationMs = (this.distanceMeters / v) * 1000;

    // Base + jitter
    const jitter = (Math.random() * 2 * this.jitterMs) - this.jitterMs;
    const totalDelayMs = Math.max(0,
      this.baseLatencyMs + tSerializationMs + tPropagationMs + jitter
    );

    // Half-duplex backoff (toy): add extra delay if “busy”
    const duplexPenaltyMs = (!this.fullDuplex) ? (Math.random() * 0.2) : 0;

    const txDelay = totalDelayMs + duplexPenaltyMs;

    // Log a concise link-layer view
    console.log(
      `[Link ${this.name}] medium=${this.medium} rate=${fmtRate(this.rateGbps)} ` +
      `dist=${this.distanceMeters}m duplex=${this.fullDuplex ? 'full' : 'half'} ` +
      `size=${lenBytes}B ser=${tSerializationMs.toFixed(3)}ms prop=${tPropagationMs.toFixed(3)}ms ` +
      `lat=${this.baseLatencyMs}ms jitter=±${this.jitterMs}ms → txDelay≈${txDelay.toFixed(3)}ms`
    );

    setTimeout(() => this.rx && this.rx(frameBytes), txDelay);
  }
}

// helper to format rates nicely
function fmtRate(gbps) {
  if (gbps >= 1000) return `${(gbps/1000).toFixed(1)} Tb/s`;
  if (gbps >= 1)    return `${gbps} Gb/s`;
  if (gbps >= 0.001) return `${(gbps*1000).toFixed(0)} Mb/s`;
  return `${(gbps*1e6).toFixed(0)} b/s`;
}

<<<<<<< HEAD
// ---------- Server ----------
class Server {

    // Static, read-only list of acceptable media types
  static ACCEPTED_MEDIA = Object.freeze([
    'twisted-pair', 'fiber', 'coax', 'wireless', 'arcnet', 'token-ring', 'localtalk'
  ]);
  constructor({ip='104.18.32.47', port=443, link}) {
    this.ip = ip; this.port = port; this.link = link;
    this.reassembly = []; // store payload chunks
    link.connect((bytes)=>this.onFrame(bytes));
  }
    // Small helper to format line rate in logs
  static fmtRate(gbps) {
    if (gbps >= 1000) return `${(gbps/1000).toFixed(1)} Tb/s`;
    if (gbps >= 1)    return `${gbps} Gb/s`;
    if (gbps >= 0.001) return `${(gbps*1000).toFixed(0)} Mb/s`;
    return `${(gbps*1e6).toFixed(0)} b/s`;
  }

    connect(receiver) {
    // Type checks
    if (typeof receiver !== 'function') {
      throw new TypeError(`[Link ${this.name}] connect(receiver): receiver must be a function`);
    }
    if (!this.medium) {
      throw new Error(`[Link ${this.name}] medium is missing`);
    }
    if (!NetworkLink.ACCEPTED_MEDIA.includes(this.medium)) {
      throw new Error(
        `[Link ${this.name}] Unsupported medium "${this.medium}". ` +
        `Supported: ${NetworkLink.ACCEPTED_MEDIA.join(', ')}`
      );
    }
    if (typeof this.rateGbps !== 'number' || this.rateGbps <= 0) {
      throw new Error(`[Link ${this.name}] Invalid rateGbps: ${this.rateGbps}`);
    }

    // Log that the link is now “plugged in”
    console.log(
      `[Link ${this.name}] CONNECTED ` +
      `(medium=${this.medium}, rate=${NetworkLink.fmtRate(this.rateGbps)}, ` +
      `dist=${this.distanceMeters}m, duplex=${this.fullDuplex ? 'full' : 'half'})`
    );

    // Wrap the receiver to add a delivery log (optional)
    this.rx = (bytes) => {
      console.log(
        `[Link ${this.name}] deliver ${bytes.length}B ` +
        `via ${this.medium} @ ${NetworkLink.fmtRate(this.rateGbps)}`
      );
      receiver(bytes);
    };
  }

  send(frameBytes) {
    if (!this.rx) {
      console.warn(`[Link ${this.name}] No receiver connected; dropping ${frameBytes.length}B`);
      return;
    }
    // (Here you can keep your delay/loss simulation before delivery)
    this.rx(frameBytes);
  }

  onFrame(bytes) {
    // Parse IPv4
    const ip = IPv4Header.parse(bytes);
    const ipHdrLen = ip.ihl*4;
    const tcpBytes = bytes.slice(ipHdrLen);
    // Parse TCP
    const tcp = TCPHeader.parse(tcpBytes);
    const payload = tcpBytes.slice(tcp.dataOffsetBytes);

    // Wireshark-ish log
    console.log(`\n[Server RX] IPv4 {ver=${ip.ver}, IHL=${ip.ihl*4}B, TotalLen=${ip.totalLength}, ID=${hex(ip.id,4)}, DF=${ip.df}, MF=${ip.mf}, TTL=${ip.ttl}, Proto=${ip.proto}, Src=${ip.src}, Dst=${ip.dst}}`);
    console.log(`[Server RX] TCP  {SrcPort=${tcp.srcPort}, DstPort=${tcp.dstPort}, Flags=${tcp.flagsHex}, Win=${tcp.windowSize}}`);
    if (payload.length) console.log(`[Server RX] Payload bytes: ${payload.length}`);

    // Reassemble HTTP text (teaching plaintext)
    this.reassembly.push(payload);
    const all = concat(this.reassembly);
    const text = safeDecode(all);
    if (text.includes('\r\n\r\n')) {
      // Parse HTTP
      const req = parseHttpRequest(text);
      console.log(`\n[Server] Parsed HTTP request: ${req.method} ${req.path} ${req.version}`);
      console.table(req.headers);

      // Build response (DevTools-like)
      const body = JSON.stringify({ok:true, ts: Date.now()});
      const resp = buildHttpResponse({
        status: 202,
        reason: 'Accepted',
        headers: {
          'content-type': 'application/json',
          'content-length': String(body.length),
          'access-control-allow-origin': '*',
          'strict-transport-security': 'max-age=31536000; includeSubDomains; preload'
        },
        body
      });
      // Send it back
      this.sendResponse(resp, ip.src, tcp.srcPort);
    }
  }
  sendResponse(httpText, dstIp, dstPort) {
    const bytes = toBytes(httpText);
    const mss = 700;
    const segments = segment(bytes, mss);
    let seq = 50000, ack = 20000;
    segments.forEach((pl, i) => {
      const tcpHdr = new TCPHeader({
        srcPort: this.port, dstPort, seq, ack,
        flags: {ack:1, psh:1, fin: (i===segments.length-1)?1:0}
      }).pack(pl);
      const tcpPacket = cat(tcpHdr, pl);
      const ipHdr = new IPv4Header({
        src: this.ip, dst: dstIp, id: 0xB000+i, df:true, mf:false, ttl:64, protocol:6
      }).pack(tcpPacket);
      const frame = cat(ipHdr, tcpPacket);
      // “wire”
      setTimeout(()=> this.linkBack.send(frame), 1+i); // async-ish
    });
  }
  attachReturn(linkBack) { this.linkBack = linkBack; }
}

// ---------- Client ----------
class Client {
  constructor({ip='10.0.0.2', port=53000, link}) {
    this.ip = ip; this.port = port; this.link = link;
    this.inbox = [];
    link.connect((bytes)=>this.onFrame(bytes));
  }
  onFrame(bytes) {
    const ip = IPv4Header.parse(bytes);
    const ipHdrLen = ip.ihl*4;
    const tcpBytes = bytes.slice(ipHdrLen);
    const tcp = TCPHeader.parse(tcpBytes);
    const payload = tcpBytes.slice(tcp.dataOffsetBytes);

    console.log(`\n[Client RX] IPv4 {ver=${ip.ver}, IHL=${ip.ihl*4}B, TotalLen=${ip.totalLength}, ID=${hex(ip.id,4)}, TTL=${ip.ttl}, Src=${ip.src}, Dst=${ip.dst}}`);
    console.log(`[Client RX] TCP  {SrcPort=${tcp.srcPort}, DstPort=${tcp.dstPort}, Flags=${tcp.flagsHex}}`);
    if (payload.length) console.log(`[Client RX] Payload bytes: ${payload.length}`);

    this.inbox.push(payload);
    const all = concat(this.inbox);
    const text = safeDecode(all);
    if (text.includes('\r\n\r\n')) {
      const [head, body] = text.split('\r\n\r\n');
      const lines = head.split('\r\n');
      const status = lines[0];
      const headers = {};
      for (let i=1;i<lines.length;i++) {
        const idx = lines[i].indexOf(':');
        if (idx>0) headers[lines[i].slice(0,idx)] = lines[i].slice(idx+1).trim();
      }
      console.log('\n=== Client “DevTools” View (Response) ===');
      console.log('General:', {Status: status});
      console.log('Response Headers:', headers);
      console.log('Preview:', body);
    }
  }
  send(devtoolsH2, dstHostIp, dstPort=443) {
    // DevTools-ish “General”
    console.log('\n=== Client “DevTools” View (Request) ===');
    console.log('General:', {
      'Request URL': `https://${devtoolsH2[':authority']}${devtoolsH2[':path']}`,
      'Request Method': devtoolsH2[':method'],
      'Remote Address': `${dstHostIp}:${dstPort}`,
    });
    console.log('Request Headers:', devtoolsH2);

    // Build teaching HTTP/1.1 text (so server can parse)
    const http = h2ToHttp11(devtoolsH2);
    console.log('\n[Client] Teaching HTTP/1.1 request (plaintext):\n' + http);

    // Segment, wrap TCP+IP, send
    const bytes = toBytes(http);
    const mss = 600;
    const segments = segment(bytes, mss);
    let seq = 20000, ack = 10000;
    segments.forEach((pl, i) => {
      const tcpHdr = new TCPHeader({
        srcPort: this.port, dstPort, seq, ack,
        flags: {ack:1, psh:1, fin:(i===segments.length-1)?1:0}
      }).pack(pl);
      const tcpPacket = cat(tcpHdr, pl);
      const ipHdr = new IPv4Header({
        src: this.ip, dst: dstHostIp, id: 0xA000+i, df:true, mf:false, ttl:64, protocol:6
      }).pack(tcpPacket);
      const frame = cat(ipHdr, tcpPacket);

      // Wireshark-ish log (tx)
      const ipParsed = IPv4Header.parse(ipHdr);
      const tcpParsed = TCPHeader.parse(tcpHdr);
      console.log(`\n[Client TX] IPv4 {ver=4, IHL=${ipParsed.ihl*4}B, TotalLen=${ipParsed.totalLength}, ID=${hex(ipParsed.id,4)}, DF=${ipParsed.df}, TTL=${ipParsed.ttl}, Src=${ipParsed.src}, Dst=${ipParsed.dst}}`);
      console.log(`[Client TX] TCP  {SrcPort=${tcpParsed.srcPort}, DstPort=${tcpParsed.dstPort}, Flags=${tcpParsed.flagsHex}}`);
      console.log(`[Client TX] Payload (first 80 chars): ${JSON.stringify(dec.decode(pl).slice(0,80))}`);

      // “wire”
      setTimeout(()=> this.link.send(frame), i); // async-ish
    });
  }
}

// ---------- helpers ----------
function segment(bytes, mss) {
  const out = [];
  for (let i=0;i<bytes.length;i+=mss) out.push(bytes.slice(i, i+mss));
  return out;
}
const cat = (a,b) => {
  const out = new Uint8Array(a.length + b.length);
  out.set(a,0); out.set(b,a.length);
  return out;
};
const concat = (arr) => {
  const len = arr.reduce((n,b)=>n+b.length, 0);
  const out = new Uint8Array(len);
  let o=0; for (const b of arr) { out.set(b,o); o+=b.length; }
  return out;
};
function safeDecode(bytes) {
  try { return dec.decode(bytes); } catch { return ''; }
}

// ---------- demo main ----------
(function main(){
  // “DevTools” style request (HTTP/2 pseudo-headers)
  const devtoolsH2 = {
    ':authority': 'ab.chatgpt.com',
    ':method': 'POST',
    ':path': '/v1/rgstr?k=client-…&gz=1',
    ':scheme': 'https',
    'accept': '*/*',
    'accept-encoding': 'gzip, deflate, br, zstd',
    'accept-language': 'en-US,en;q=0.9',
    'origin': 'https://chatgpt.com',
    'priority': 'u=1, i',
    'referer': 'https://chatgpt.com/',
    'sec-ch-ua': '"Chromium";v="140", "Not=A?Brand";v="24", "Google Chrome";v="140"',
    'sec-ch-ua-mobile': '?0',
    'sec-ch-ua-platform': '"Windows"',
    'sec-fetch-dest': 'empty',
    'sec-fetch-mode': 'cors',
    'sec-fetch-site': 'same-site',
    'user-agent': 'Mozilla/5.0 (Windows NT 10.0; Win64; x64) AppleWebKit/537.36 (KHTML, like Gecko) Chrome/140.0.0.0 Safari/537.36',
    'content-length': '1080',
    'content-type': 'application/json'
  };

  // Wire up links
// client → server over 100G fiber, 2km metro run
const linkClientToServer = new NetworkLink({
  name: 'c->s',
  medium: 'fiber',
  rateGbps: 100,
  distanceMeters: 2000,
  fullDuplex: true,
  baseLatencyMs: 0.05,
  jitterMs: 0.02,
  lossRate: 0
});

// server → client over 10G twisted-pair, 50m (datacenter top-of-rack)
const linkServerToClient = new NetworkLink({
  name: 's->c',
  medium: 'twisted-pair',
  rateGbps: 10,
  distanceMeters: 50,
  fullDuplex: true
});

// legacy lab: ARCNET (10 Mbit/s) half-duplex, 100m coax
const arcnetLab = new NetworkLink({
  name: 'lab',
  medium: 'arcnet',      // auto-sets ~10 Mbit/s if you didn't override rateGbps
  rateGbps: 0.010,       // explicit 10 Mbit/s
  distanceMeters: 100,
  fullDuplex: false,
  baseLatencyMs: 1.5,
  jitterMs: 0.5,
  lossRate: 0.01
});


  const server = new Server({ip:'104.18.32.47', port:443, link: linkClientToServer});
  server.attachReturn(linkServerToClient);
  const client = new Client({ip:'10.0.0.2', port:53000, link: linkServerToClient});

=======
// ---------- HTTP helpers ----------
function h2ToHttp11(dev) {
  const host = dev[':authority'];
  const method = dev[':method'];
  const path = dev[':path'];
  const headers = {
    'Host': host,
    'Connection': 'keep-alive',
    'Accept': dev['accept'],
    'Accept-Encoding': dev['accept-encoding'],
    'Accept-Language': dev['accept-language'],
    'Origin': dev['origin'],
    'Referer': dev['referer'],
    'User-Agent': dev['user-agent'],
    'Content-Type': dev['content-type'],
    'Content-Length': dev['content-length'],
  };
  const lines = [`${method} ${path} HTTP/1.1`];
  for (const [k,v] of Object.entries(headers)) lines.push(`${k}: ${v}`);
  lines.push('', ''); // no body for brevity
  return lines.join('\r\n');
}

function parseHttpRequest(text) {
  const [head] = text.split('\r\n\r\n');
  const lines = head.split('\r\n');
  const [method, path, version] = lines[0].split(' ');
  const headers = {};
  for (let i=1;i<lines.length;i++) {
    if (!lines[i]) continue;
    const idx = lines[i].indexOf(':');
    if (idx>0) headers[lines[i].slice(0,idx).trim().toLowerCase()] = lines[i].slice(idx+1).trim();
  }
  return {method, path, version, headers};
}

function buildHttpResponse({status=202, reason='Accepted', headers={}, body=''}) {
  const head = [`HTTP/1.1 ${status} ${reason}`];
  for (const [k,v] of Object.entries(headers)) head.push(`${k}: ${v}`);
  head.push('', body);
  return head.join('\r\n');
}

// ---------- Network (toy: immediate delivery) ----------
// ---------- Rich NetworkLink (with media, rate, latency, loss, duplex) ----------
class NetworkLink {
    // Static, read-only list of acceptable media types
  static ACCEPTED_MEDIA = Object.freeze([
    'twisted-pair', 'fiber', 'coax', 'wireless', 'arcnet', 'token-ring', 'localtalk'
  ]);
  /**
   * @param {object} opts
   * @param {string} opts.name - label for debugging (e.g. "c->s")
   * @param {("twisted-pair"|"fiber"|"coax"|"wireless"|"arcnet"|"token-ring"|"localtalk")} opts.medium
   * @param {number} opts.rateGbps - nominal line rate in Gbit/s (e.g., 10, 25, 100, 400, 0.01 for ARCNET ~10 Mbit/s)
   * @param {number} [opts.distanceMeters=10] - physical span; used for propagation delay
   * @param {boolean} [opts.fullDuplex=true] - full or half duplex (legacy media might be half)
   * @param {number} [opts.baseLatencyMs=0.05] - fixed per-hop latency (switch/PHY/etc)
   * @param {number} [opts.jitterMs=0.02] - +/- random jitter added to each frame
   * @param {number} [opts.lossRate=0] - probability [0..1] of dropping a frame
   * @param {(bytes:Uint8Array)=>void} [opts.rx=null] - receiver callback; set later with connect()
   */
  constructor({
    name,
    medium = 'twisted-pair',
    rateGbps = 1,              // default 1 GbE
    distanceMeters = 10,
    fullDuplex = true,
    baseLatencyMs = 0.05,
    jitterMs = 0.02,
    lossRate = 0,
    rx = null
  }) {
    this.name = name;
    this.medium = medium;
    this.rateGbps = rateGbps;
    this.distanceMeters = distanceMeters;
    this.fullDuplex = fullDuplex;
    this.baseLatencyMs = baseLatencyMs;
    this.jitterMs = jitterMs;
    this.lossRate = lossRate;
    this.rx = rx;

    // Media presets: approximate propagation speed (m/s) and historical default rates
    this.mediaDB = {
      'twisted-pair': { v: 2.00e8, note: 'Cat5e/6/6A copper ~0.66c' },
      'fiber':        { v: 2.05e8, note: 'SMF/MMF ~0.68c' },
      'coax':         { v: 2.00e8, note: 'RG-6/RG-58 ~0.66c' },
      'wireless':     { v: 3.00e8, note: 'RF in air ~c (ignoring MAC/PHY airtime)' },
      'arcnet':       { v: 2.00e8, legacyGbps: 0.010, note: 'ARCNET ~2.5–10 Mbit/s' },
      'token-ring':   { v: 2.00e8, legacyGbps: 0.016, note: '4/16 Mbit/s' },
      'localtalk':    { v: 2.00e8, legacyGbps: 0.0029, note: '230.4 kbit/s' }
    };

    // If a legacy medium is chosen and rate not overridden, use its legacy speed
    if (['arcnet','token-ring','localtalk'].includes(this.medium) && this.rateGbps === 1) {
      const legacy = this.mediaDB[this.medium].legacyGbps ?? 0.01;
      this.rateGbps = legacy;
    }
  }

    // Small helper to format line rate in logs
  static fmtRate(gbps) {
    if (gbps >= 1000) return `${(gbps/1000).toFixed(1)} Tb/s`;
    if (gbps >= 1)    return `${gbps} Gb/s`;
    if (gbps >= 0.001) return `${(gbps*1000).toFixed(0)} Mb/s`;
    return `${(gbps*1e6).toFixed(0)} b/s`;
  }

  connect(receiver) {
    // Type checks
    if (typeof receiver !== 'function') {
      throw new TypeError(`[Link ${this.name}] connect(receiver): receiver must be a function`);
    }
    if (!this.medium) {
      throw new Error(`[Link ${this.name}] medium is missing`);
    }
    if (!NetworkLink.ACCEPTED_MEDIA.includes(this.medium)) {
      throw new Error(
        `[Link ${this.name}] Unsupported medium "${this.medium}". ` +
        `Supported: ${NetworkLink.ACCEPTED_MEDIA.join(', ')}`
      );
    }
    if (typeof this.rateGbps !== 'number' || this.rateGbps <= 0) {
      throw new Error(`[Link ${this.name}] Invalid rateGbps: ${this.rateGbps}`);
    }

    // Log that the link is now “plugged in”
    console.log(
      `[Link ${this.name}] CONNECTED ` +
      `(medium=${this.medium}, rate=${NetworkLink.fmtRate(this.rateGbps)}, ` +
      `dist=${this.distanceMeters}m, duplex=${this.fullDuplex ? 'full' : 'half'})`
    );

    // Wrap the receiver to add a delivery log (optional)
    this.rx = (bytes) => {
      console.log(
        `[Link ${this.name}] deliver ${bytes.length}B ` +
        `via ${this.medium} @ ${NetworkLink.fmtRate(this.rateGbps)}`
      );
      receiver(bytes);
    };
  }


  /**
   * Simulate sending a frame over this link, with:
   *  - serialization delay (bits / bitrate)
   *  - propagation delay (distance / velocity)
   *  - base latency + jitter
   *  - optional loss
   */
  send(frameBytes) {
    if (!this.rx) {
      console.warn(`[Link ${this.name}] No receiver connected; dropping ${frameBytes.length}B`);
      return;
    }
    if (Math.random() < this.lossRate) {
      console.warn(`[Link ${this.name}] DROPPED frame (${frameBytes.length} B) lossRate=${this.lossRate}`);
      return;
    }

    const lenBytes = frameBytes.length;
    const bits = lenBytes * 8;
    const bitratebps = this.rateGbps * 1e9;

    // Serialization delay: time to clock bits onto the wire
    const tSerializationMs = (bits / bitratebps) * 1000;

    // Propagation delay: distance / propagation speed (medium)
    const v = (this.mediaDB[this.medium]?.v) ?? 2.00e8; // m/s
    const tPropagationMs = (this.distanceMeters / v) * 1000;

    // Base + jitter
    const jitter = (Math.random() * 2 * this.jitterMs) - this.jitterMs;
    const totalDelayMs = Math.max(0,
      this.baseLatencyMs + tSerializationMs + tPropagationMs + jitter
    );

    // Half-duplex backoff (toy): add extra delay if “busy”
    const duplexPenaltyMs = (!this.fullDuplex) ? (Math.random() * 0.2) : 0;

    const txDelay = totalDelayMs + duplexPenaltyMs;

    // Log a concise link-layer view
    console.log(
      `[Link ${this.name}] medium=${this.medium} rate=${fmtRate(this.rateGbps)} ` +
      `dist=${this.distanceMeters}m duplex=${this.fullDuplex ? 'full' : 'half'} ` +
      `size=${lenBytes}B ser=${tSerializationMs.toFixed(3)}ms prop=${tPropagationMs.toFixed(3)}ms ` +
      `lat=${this.baseLatencyMs}ms jitter=±${this.jitterMs}ms → txDelay≈${txDelay.toFixed(3)}ms`
    );
    
    setTimeout(() => this.rx && this.rx(frameBytes), txDelay);
  }
}

// helper to format rates nicely
function fmtRate(gbps) {
  if (gbps >= 1000) return `${(gbps/1000).toFixed(1)} Tb/s`;
  if (gbps >= 1)    return `${gbps} Gb/s`;
  if (gbps >= 0.001) return `${(gbps*1000).toFixed(0)} Mb/s`;
  return `${(gbps*1e6).toFixed(0)} b/s`;
}


// ---------- Server ----------
class Server {
  constructor({ip='104.18.32.47', port=443, link}) {
    this.ip = ip; this.port = port; this.link = link;
    this.reassembly = []; // store payload chunks
    link.connect((bytes)=>this.onFrame(bytes));
  }
  onFrame(bytes) {
    // Parse IPv4
    const ip = IPv4Header.parse(bytes);
    const ipHdrLen = ip.ihl*4;
    const tcpBytes = bytes.slice(ipHdrLen);
    // Parse TCP
    const tcp = TCPHeader.parse(tcpBytes);
    const payload = tcpBytes.slice(tcp.dataOffsetBytes);

    // Wireshark-ish log
    console.log(`\n[Server RX] IPv4 {ver=${ip.ver}, IHL=${ip.ihl*4}B, TotalLen=${ip.totalLength}, ID=${hex(ip.id,4)}, DF=${ip.df}, MF=${ip.mf}, TTL=${ip.ttl}, Proto=${ip.proto}, Src=${ip.src}, Dst=${ip.dst}}`);
    console.log(`[Server RX] TCP  {SrcPort=${tcp.srcPort}, DstPort=${tcp.dstPort}, Flags=${tcp.flagsHex}, Win=${tcp.windowSize}}`);
    if (payload.length) console.log(`[Server RX] Payload bytes: ${payload.length}`);

    // Reassemble HTTP text (teaching plaintext)
    this.reassembly.push(payload);
    const all = concat(this.reassembly);
    const text = safeDecode(all);
    if (text.includes('\r\n\r\n')) {
      // Parse HTTP
      const req = parseHttpRequest(text);
      console.log(`\n[Server] Parsed HTTP request: ${req.method} ${req.path} ${req.version}`);
      console.table(req.headers);

      // Build response (DevTools-like)
      const body = JSON.stringify({ok:true, ts: Date.now()});
      const resp = buildHttpResponse({
        status: 202,
        reason: 'Accepted',
        headers: {
          'content-type': 'application/json',
          'content-length': String(body.length),
          'access-control-allow-origin': '*',
          'strict-transport-security': 'max-age=31536000; includeSubDomains; preload'
        },
        body
      });
      // Send it back
      this.sendResponse(resp, ip.src, tcp.srcPort);
    }
  }
  sendResponse(httpText, dstIp, dstPort) {
    const bytes = toBytes(httpText);
    const mss = 700;
    const segments = segment(bytes, mss);
    let seq = 50000, ack = 20000;
    segments.forEach((pl, i) => {
      const tcpHdr = new TCPHeader({
        srcPort: this.port, dstPort, seq, ack,
        flags: {ack:1, psh:1, fin: (i===segments.length-1)?1:0}
      }).pack(pl);
      const tcpPacket = cat(tcpHdr, pl);
      const ipHdr = new IPv4Header({
        src: this.ip, dst: dstIp, id: 0xB000+i, df:true, mf:false, ttl:64, protocol:6
      }).pack(tcpPacket);
      const frame = cat(ipHdr, tcpPacket);
      // “wire”
      setTimeout(()=> this.linkBack.send(frame), 1+i); // async-ish
    });
  }
  attachReturn(linkBack) { this.linkBack = linkBack; }
}

// ---------- Client ----------
class Client {
  constructor({ip='10.0.0.2', port=53000, link}) {
    this.ip = ip; this.port = port; this.link = link;
    this.inbox = [];
    link.connect((bytes)=>this.onFrame(bytes));
  }
  onFrame(bytes) {
    const ip = IPv4Header.parse(bytes);
    const ipHdrLen = ip.ihl*4;
    const tcpBytes = bytes.slice(ipHdrLen);
    const tcp = TCPHeader.parse(tcpBytes);
    const payload = tcpBytes.slice(tcp.dataOffsetBytes);

    console.log(`\n[Client RX] IPv4 {ver=${ip.ver}, IHL=${ip.ihl*4}B, TotalLen=${ip.totalLength}, ID=${hex(ip.id,4)}, TTL=${ip.ttl}, Src=${ip.src}, Dst=${ip.dst}}`);
    console.log(`[Client RX] TCP  {SrcPort=${tcp.srcPort}, DstPort=${tcp.dstPort}, Flags=${tcp.flagsHex}}`);
    if (payload.length) console.log(`[Client RX] Payload bytes: ${payload.length}`);

    this.inbox.push(payload);
    const all = concat(this.inbox);
    const text = safeDecode(all);
    if (text.includes('\r\n\r\n')) {
      const [head, body] = text.split('\r\n\r\n');
      const lines = head.split('\r\n');
      const status = lines[0];
      const headers = {};
      for (let i=1;i<lines.length;i++) {
        const idx = lines[i].indexOf(':');
        if (idx>0) headers[lines[i].slice(0,idx)] = lines[i].slice(idx+1).trim();
      }
      console.log('\n=== Client “DevTools” View (Response) ===');
      console.log('General:', {Status: status});
      console.log('Response Headers:', headers);
      console.log('Preview:', body);
    }
  }
  send(devtoolsH2, dstHostIp, dstPort=443) {
    // DevTools-ish “General”
    console.log('\n=== Client “DevTools” View (Request) ===');
    console.log('General:', {
      'Request URL': `https://${devtoolsH2[':authority']}${devtoolsH2[':path']}`,
      'Request Method': devtoolsH2[':method'],
      'Remote Address': `${dstHostIp}:${dstPort}`,
    });
    console.log('Request Headers:', devtoolsH2);

    // Build teaching HTTP/1.1 text (so server can parse)
    const http = h2ToHttp11(devtoolsH2);
    console.log('\n[Client] Teaching HTTP/1.1 request (plaintext):\n' + http);

    // Segment, wrap TCP+IP, send
    const bytes = toBytes(http);
    const mss = 600;
    const segments = segment(bytes, mss);
    let seq = 20000, ack = 10000;
    segments.forEach((pl, i) => {
      const tcpHdr = new TCPHeader({
        srcPort: this.port, dstPort, seq, ack,
        flags: {ack:1, psh:1, fin:(i===segments.length-1)?1:0}
      }).pack(pl);
      const tcpPacket = cat(tcpHdr, pl);
      const ipHdr = new IPv4Header({
        src: this.ip, dst: dstHostIp, id: 0xA000+i, df:true, mf:false, ttl:64, protocol:6
      }).pack(tcpPacket);
      const frame = cat(ipHdr, tcpPacket);

      // Wireshark-ish log (tx)
      const ipParsed = IPv4Header.parse(ipHdr);
      const tcpParsed = TCPHeader.parse(tcpHdr);
      console.log(`\n[Client TX] IPv4 {ver=4, IHL=${ipParsed.ihl*4}B, TotalLen=${ipParsed.totalLength}, ID=${hex(ipParsed.id,4)}, DF=${ipParsed.df}, TTL=${ipParsed.ttl}, Src=${ipParsed.src}, Dst=${ipParsed.dst}}`);
      console.log(`[Client TX] TCP  {SrcPort=${tcpParsed.srcPort}, DstPort=${tcpParsed.dstPort}, Flags=${tcpParsed.flagsHex}}`);
      console.log(`[Client TX] Payload (first 80 chars): ${JSON.stringify(dec.decode(pl).slice(0,80))}`);

      // “wire”
      setTimeout(()=> this.link.send(frame), i); // async-ish
    });
  }
}

// ---------- helpers ----------
function segment(bytes, mss) {
  const out = [];
  for (let i=0;i<bytes.length;i+=mss) out.push(bytes.slice(i, i+mss));
  return out;
}
const cat = (a,b) => {
  const out = new Uint8Array(a.length + b.length);
  out.set(a,0); out.set(b,a.length);
  return out;
};
const concat = (arr) => {
  const len = arr.reduce((n,b)=>n+b.length, 0);
  const out = new Uint8Array(len);
  let o=0; for (const b of arr) { out.set(b,o); o+=b.length; }
  return out;
};
function safeDecode(bytes) {
  try { return dec.decode(bytes); } catch { return ''; }
}

// ---------- demo main ----------
(function main(){
  // “DevTools” style request (HTTP/2 pseudo-headers)
  const devtoolsH2 = {
    ':authority': 'ab.chatgpt.com',
    ':method': 'POST',
    ':path': '/v1/rgstr?k=client-…&gz=1',
    ':scheme': 'https',
    'accept': '*/*',
    'accept-encoding': 'gzip, deflate, br, zstd',
    'accept-language': 'en-US,en;q=0.9',
    'origin': 'https://chatgpt.com',
    'priority': 'u=1, i',
    'referer': 'https://chatgpt.com/',
    'sec-ch-ua': '"Chromium";v="140", "Not=A?Brand";v="24", "Google Chrome";v="140"',
    'sec-ch-ua-mobile': '?0',
    'sec-ch-ua-platform': '"Windows"',
    'sec-fetch-dest': 'empty',
    'sec-fetch-mode': 'cors',
    'sec-fetch-site': 'same-site',
    'user-agent': 'Mozilla/5.0 (Windows NT 10.0; Win64; x64) AppleWebKit/537.36 (KHTML, like Gecko) Chrome/140.0.0.0 Safari/537.36',
    'content-length': '1080',
    'content-type': 'application/json'
  };

  // Wire up links
  const linkClientToServer = new NetworkLink('c->s');
  const linkServerToClient = new NetworkLink('s->c');

  const server = new Server({ip:'104.18.32.47', port:443, link: linkClientToServer});
  server.attachReturn(linkServerToClient);
  const client = new Client({ip:'10.0.0.2', port:53000, link: linkServerToClient});

>>>>>>> d303b3e1
  // Client “sends” to server IP:443
  client.send(devtoolsH2, '104.18.32.47', 443);
})();<|MERGE_RESOLUTION|>--- conflicted
+++ resolved
@@ -130,107 +130,6 @@
     const flags = b[13];
     const windowSize = (b[14]<<8)|b[15];
     return {srcPort, dstPort, dataOffsetBytes: dataOffsetWords*4, flagsHex: hex(flags), windowSize};
-<<<<<<< HEAD
-  }
-}
-
-// ---------- HTTP helpers ----------
-function h2ToHttp11(dev) {
-  const host = dev[':authority'];
-  const method = dev[':method'];
-  const path = dev[':path'];
-  const headers = {
-    'Host': host,
-    'Connection': 'keep-alive',
-    'Accept': dev['accept'],
-    'Accept-Encoding': dev['accept-encoding'],
-    'Accept-Language': dev['accept-language'],
-    'Origin': dev['origin'],
-    'Referer': dev['referer'],
-    'User-Agent': dev['user-agent'],
-    'Content-Type': dev['content-type'],
-    'Content-Length': dev['content-length'],
-  };
-  const lines = [`${method} ${path} HTTP/1.1`];
-  for (const [k,v] of Object.entries(headers)) lines.push(`${k}: ${v}`);
-  lines.push('', ''); // no body for brevity
-  return lines.join('\r\n');
-}
-
-function parseHttpRequest(text) {
-  const [head] = text.split('\r\n\r\n');
-  const lines = head.split('\r\n');
-  const [method, path, version] = lines[0].split(' ');
-  const headers = {};
-  for (let i=1;i<lines.length;i++) {
-    if (!lines[i]) continue;
-    const idx = lines[i].indexOf(':');
-    if (idx>0) headers[lines[i].slice(0,idx).trim().toLowerCase()] = lines[i].slice(idx+1).trim();
-  }
-  return {method, path, version, headers};
-}
-
-function buildHttpResponse({status=202, reason='Accepted', headers={}, body=''}) {
-  const head = [`HTTP/1.1 ${status} ${reason}`];
-  for (const [k,v] of Object.entries(headers)) head.push(`${k}: ${v}`);
-  head.push('', body);
-  return head.join('\r\n');
-}
-
-// ---------- Network (toy: immediate delivery) ----------
-// ---------- Rich NetworkLink (with media, rate, latency, loss, duplex) ----------
-class NetworkLink {
-  /**
-   * @param {object} opts
-   * @param {string} opts.name - label for debugging (e.g. "c->s")
-   * @param {("twisted-pair"|"fiber"|"coax"|"wireless"|"arcnet"|"token-ring"|"localtalk")} opts.medium
-   * @param {number} opts.rateGbps - nominal line rate in Gbit/s (e.g., 10, 25, 100, 400, 0.01 for ARCNET ~10 Mbit/s)
-   * @param {number} [opts.distanceMeters=10] - physical span; used for propagation delay
-   * @param {boolean} [opts.fullDuplex=true] - full or half duplex (legacy media might be half)
-   * @param {number} [opts.baseLatencyMs=0.05] - fixed per-hop latency (switch/PHY/etc)
-   * @param {number} [opts.jitterMs=0.02] - +/- random jitter added to each frame
-   * @param {number} [opts.lossRate=0] - probability [0..1] of dropping a frame
-   * @param {(bytes:Uint8Array)=>void} [opts.rx=null] - receiver callback; set later with connect()
-   */
-  constructor({
-    name,
-    medium = 'twisted-pair',
-    rateGbps = 1,              // default 1 GbE
-    distanceMeters = 10,
-    fullDuplex = true,
-    baseLatencyMs = 0.05,
-    jitterMs = 0.02,
-    lossRate = 0,
-    rx = null
-  }) {
-    this.name = name;
-    this.medium = medium;
-    this.rateGbps = rateGbps;
-    this.distanceMeters = distanceMeters;
-    this.fullDuplex = fullDuplex;
-    this.baseLatencyMs = baseLatencyMs;
-    this.jitterMs = jitterMs;
-    this.lossRate = lossRate;
-    this.rx = rx;
-
-    // Media presets: approximate propagation speed (m/s) and historical default rates
-    this.mediaDB = {
-      'twisted-pair': { v: 2.00e8, note: 'Cat5e/6/6A copper ~0.66c' },
-      'fiber':        { v: 2.05e8, note: 'SMF/MMF ~0.68c' },
-      'coax':         { v: 2.00e8, note: 'RG-6/RG-58 ~0.66c' },
-      'wireless':     { v: 3.00e8, note: 'RF in air ~c (ignoring MAC/PHY airtime)' },
-      'arcnet':       { v: 2.00e8, legacyGbps: 0.010, note: 'ARCNET ~2.5–10 Mbit/s' },
-      'token-ring':   { v: 2.00e8, legacyGbps: 0.016, note: '4/16 Mbit/s' },
-      'localtalk':    { v: 2.00e8, legacyGbps: 0.0029, note: '230.4 kbit/s' }
-    };
-
-    // If a legacy medium is chosen and rate not overridden, use its legacy speed
-    if (['arcnet','token-ring','localtalk'].includes(this.medium) && this.rateGbps === 1) {
-      const legacy = this.mediaDB[this.medium].legacyGbps ?? 0.01;
-      this.rateGbps = legacy;
-    }
-=======
->>>>>>> d303b3e1
   }
 
   connect(receiver) { this.rx = receiver; }
@@ -291,299 +190,6 @@
   return `${(gbps*1e6).toFixed(0)} b/s`;
 }
 
-<<<<<<< HEAD
-// ---------- Server ----------
-class Server {
-
-    // Static, read-only list of acceptable media types
-  static ACCEPTED_MEDIA = Object.freeze([
-    'twisted-pair', 'fiber', 'coax', 'wireless', 'arcnet', 'token-ring', 'localtalk'
-  ]);
-  constructor({ip='104.18.32.47', port=443, link}) {
-    this.ip = ip; this.port = port; this.link = link;
-    this.reassembly = []; // store payload chunks
-    link.connect((bytes)=>this.onFrame(bytes));
-  }
-    // Small helper to format line rate in logs
-  static fmtRate(gbps) {
-    if (gbps >= 1000) return `${(gbps/1000).toFixed(1)} Tb/s`;
-    if (gbps >= 1)    return `${gbps} Gb/s`;
-    if (gbps >= 0.001) return `${(gbps*1000).toFixed(0)} Mb/s`;
-    return `${(gbps*1e6).toFixed(0)} b/s`;
-  }
-
-    connect(receiver) {
-    // Type checks
-    if (typeof receiver !== 'function') {
-      throw new TypeError(`[Link ${this.name}] connect(receiver): receiver must be a function`);
-    }
-    if (!this.medium) {
-      throw new Error(`[Link ${this.name}] medium is missing`);
-    }
-    if (!NetworkLink.ACCEPTED_MEDIA.includes(this.medium)) {
-      throw new Error(
-        `[Link ${this.name}] Unsupported medium "${this.medium}". ` +
-        `Supported: ${NetworkLink.ACCEPTED_MEDIA.join(', ')}`
-      );
-    }
-    if (typeof this.rateGbps !== 'number' || this.rateGbps <= 0) {
-      throw new Error(`[Link ${this.name}] Invalid rateGbps: ${this.rateGbps}`);
-    }
-
-    // Log that the link is now “plugged in”
-    console.log(
-      `[Link ${this.name}] CONNECTED ` +
-      `(medium=${this.medium}, rate=${NetworkLink.fmtRate(this.rateGbps)}, ` +
-      `dist=${this.distanceMeters}m, duplex=${this.fullDuplex ? 'full' : 'half'})`
-    );
-
-    // Wrap the receiver to add a delivery log (optional)
-    this.rx = (bytes) => {
-      console.log(
-        `[Link ${this.name}] deliver ${bytes.length}B ` +
-        `via ${this.medium} @ ${NetworkLink.fmtRate(this.rateGbps)}`
-      );
-      receiver(bytes);
-    };
-  }
-
-  send(frameBytes) {
-    if (!this.rx) {
-      console.warn(`[Link ${this.name}] No receiver connected; dropping ${frameBytes.length}B`);
-      return;
-    }
-    // (Here you can keep your delay/loss simulation before delivery)
-    this.rx(frameBytes);
-  }
-
-  onFrame(bytes) {
-    // Parse IPv4
-    const ip = IPv4Header.parse(bytes);
-    const ipHdrLen = ip.ihl*4;
-    const tcpBytes = bytes.slice(ipHdrLen);
-    // Parse TCP
-    const tcp = TCPHeader.parse(tcpBytes);
-    const payload = tcpBytes.slice(tcp.dataOffsetBytes);
-
-    // Wireshark-ish log
-    console.log(`\n[Server RX] IPv4 {ver=${ip.ver}, IHL=${ip.ihl*4}B, TotalLen=${ip.totalLength}, ID=${hex(ip.id,4)}, DF=${ip.df}, MF=${ip.mf}, TTL=${ip.ttl}, Proto=${ip.proto}, Src=${ip.src}, Dst=${ip.dst}}`);
-    console.log(`[Server RX] TCP  {SrcPort=${tcp.srcPort}, DstPort=${tcp.dstPort}, Flags=${tcp.flagsHex}, Win=${tcp.windowSize}}`);
-    if (payload.length) console.log(`[Server RX] Payload bytes: ${payload.length}`);
-
-    // Reassemble HTTP text (teaching plaintext)
-    this.reassembly.push(payload);
-    const all = concat(this.reassembly);
-    const text = safeDecode(all);
-    if (text.includes('\r\n\r\n')) {
-      // Parse HTTP
-      const req = parseHttpRequest(text);
-      console.log(`\n[Server] Parsed HTTP request: ${req.method} ${req.path} ${req.version}`);
-      console.table(req.headers);
-
-      // Build response (DevTools-like)
-      const body = JSON.stringify({ok:true, ts: Date.now()});
-      const resp = buildHttpResponse({
-        status: 202,
-        reason: 'Accepted',
-        headers: {
-          'content-type': 'application/json',
-          'content-length': String(body.length),
-          'access-control-allow-origin': '*',
-          'strict-transport-security': 'max-age=31536000; includeSubDomains; preload'
-        },
-        body
-      });
-      // Send it back
-      this.sendResponse(resp, ip.src, tcp.srcPort);
-    }
-  }
-  sendResponse(httpText, dstIp, dstPort) {
-    const bytes = toBytes(httpText);
-    const mss = 700;
-    const segments = segment(bytes, mss);
-    let seq = 50000, ack = 20000;
-    segments.forEach((pl, i) => {
-      const tcpHdr = new TCPHeader({
-        srcPort: this.port, dstPort, seq, ack,
-        flags: {ack:1, psh:1, fin: (i===segments.length-1)?1:0}
-      }).pack(pl);
-      const tcpPacket = cat(tcpHdr, pl);
-      const ipHdr = new IPv4Header({
-        src: this.ip, dst: dstIp, id: 0xB000+i, df:true, mf:false, ttl:64, protocol:6
-      }).pack(tcpPacket);
-      const frame = cat(ipHdr, tcpPacket);
-      // “wire”
-      setTimeout(()=> this.linkBack.send(frame), 1+i); // async-ish
-    });
-  }
-  attachReturn(linkBack) { this.linkBack = linkBack; }
-}
-
-// ---------- Client ----------
-class Client {
-  constructor({ip='10.0.0.2', port=53000, link}) {
-    this.ip = ip; this.port = port; this.link = link;
-    this.inbox = [];
-    link.connect((bytes)=>this.onFrame(bytes));
-  }
-  onFrame(bytes) {
-    const ip = IPv4Header.parse(bytes);
-    const ipHdrLen = ip.ihl*4;
-    const tcpBytes = bytes.slice(ipHdrLen);
-    const tcp = TCPHeader.parse(tcpBytes);
-    const payload = tcpBytes.slice(tcp.dataOffsetBytes);
-
-    console.log(`\n[Client RX] IPv4 {ver=${ip.ver}, IHL=${ip.ihl*4}B, TotalLen=${ip.totalLength}, ID=${hex(ip.id,4)}, TTL=${ip.ttl}, Src=${ip.src}, Dst=${ip.dst}}`);
-    console.log(`[Client RX] TCP  {SrcPort=${tcp.srcPort}, DstPort=${tcp.dstPort}, Flags=${tcp.flagsHex}}`);
-    if (payload.length) console.log(`[Client RX] Payload bytes: ${payload.length}`);
-
-    this.inbox.push(payload);
-    const all = concat(this.inbox);
-    const text = safeDecode(all);
-    if (text.includes('\r\n\r\n')) {
-      const [head, body] = text.split('\r\n\r\n');
-      const lines = head.split('\r\n');
-      const status = lines[0];
-      const headers = {};
-      for (let i=1;i<lines.length;i++) {
-        const idx = lines[i].indexOf(':');
-        if (idx>0) headers[lines[i].slice(0,idx)] = lines[i].slice(idx+1).trim();
-      }
-      console.log('\n=== Client “DevTools” View (Response) ===');
-      console.log('General:', {Status: status});
-      console.log('Response Headers:', headers);
-      console.log('Preview:', body);
-    }
-  }
-  send(devtoolsH2, dstHostIp, dstPort=443) {
-    // DevTools-ish “General”
-    console.log('\n=== Client “DevTools” View (Request) ===');
-    console.log('General:', {
-      'Request URL': `https://${devtoolsH2[':authority']}${devtoolsH2[':path']}`,
-      'Request Method': devtoolsH2[':method'],
-      'Remote Address': `${dstHostIp}:${dstPort}`,
-    });
-    console.log('Request Headers:', devtoolsH2);
-
-    // Build teaching HTTP/1.1 text (so server can parse)
-    const http = h2ToHttp11(devtoolsH2);
-    console.log('\n[Client] Teaching HTTP/1.1 request (plaintext):\n' + http);
-
-    // Segment, wrap TCP+IP, send
-    const bytes = toBytes(http);
-    const mss = 600;
-    const segments = segment(bytes, mss);
-    let seq = 20000, ack = 10000;
-    segments.forEach((pl, i) => {
-      const tcpHdr = new TCPHeader({
-        srcPort: this.port, dstPort, seq, ack,
-        flags: {ack:1, psh:1, fin:(i===segments.length-1)?1:0}
-      }).pack(pl);
-      const tcpPacket = cat(tcpHdr, pl);
-      const ipHdr = new IPv4Header({
-        src: this.ip, dst: dstHostIp, id: 0xA000+i, df:true, mf:false, ttl:64, protocol:6
-      }).pack(tcpPacket);
-      const frame = cat(ipHdr, tcpPacket);
-
-      // Wireshark-ish log (tx)
-      const ipParsed = IPv4Header.parse(ipHdr);
-      const tcpParsed = TCPHeader.parse(tcpHdr);
-      console.log(`\n[Client TX] IPv4 {ver=4, IHL=${ipParsed.ihl*4}B, TotalLen=${ipParsed.totalLength}, ID=${hex(ipParsed.id,4)}, DF=${ipParsed.df}, TTL=${ipParsed.ttl}, Src=${ipParsed.src}, Dst=${ipParsed.dst}}`);
-      console.log(`[Client TX] TCP  {SrcPort=${tcpParsed.srcPort}, DstPort=${tcpParsed.dstPort}, Flags=${tcpParsed.flagsHex}}`);
-      console.log(`[Client TX] Payload (first 80 chars): ${JSON.stringify(dec.decode(pl).slice(0,80))}`);
-
-      // “wire”
-      setTimeout(()=> this.link.send(frame), i); // async-ish
-    });
-  }
-}
-
-// ---------- helpers ----------
-function segment(bytes, mss) {
-  const out = [];
-  for (let i=0;i<bytes.length;i+=mss) out.push(bytes.slice(i, i+mss));
-  return out;
-}
-const cat = (a,b) => {
-  const out = new Uint8Array(a.length + b.length);
-  out.set(a,0); out.set(b,a.length);
-  return out;
-};
-const concat = (arr) => {
-  const len = arr.reduce((n,b)=>n+b.length, 0);
-  const out = new Uint8Array(len);
-  let o=0; for (const b of arr) { out.set(b,o); o+=b.length; }
-  return out;
-};
-function safeDecode(bytes) {
-  try { return dec.decode(bytes); } catch { return ''; }
-}
-
-// ---------- demo main ----------
-(function main(){
-  // “DevTools” style request (HTTP/2 pseudo-headers)
-  const devtoolsH2 = {
-    ':authority': 'ab.chatgpt.com',
-    ':method': 'POST',
-    ':path': '/v1/rgstr?k=client-…&gz=1',
-    ':scheme': 'https',
-    'accept': '*/*',
-    'accept-encoding': 'gzip, deflate, br, zstd',
-    'accept-language': 'en-US,en;q=0.9',
-    'origin': 'https://chatgpt.com',
-    'priority': 'u=1, i',
-    'referer': 'https://chatgpt.com/',
-    'sec-ch-ua': '"Chromium";v="140", "Not=A?Brand";v="24", "Google Chrome";v="140"',
-    'sec-ch-ua-mobile': '?0',
-    'sec-ch-ua-platform': '"Windows"',
-    'sec-fetch-dest': 'empty',
-    'sec-fetch-mode': 'cors',
-    'sec-fetch-site': 'same-site',
-    'user-agent': 'Mozilla/5.0 (Windows NT 10.0; Win64; x64) AppleWebKit/537.36 (KHTML, like Gecko) Chrome/140.0.0.0 Safari/537.36',
-    'content-length': '1080',
-    'content-type': 'application/json'
-  };
-
-  // Wire up links
-// client → server over 100G fiber, 2km metro run
-const linkClientToServer = new NetworkLink({
-  name: 'c->s',
-  medium: 'fiber',
-  rateGbps: 100,
-  distanceMeters: 2000,
-  fullDuplex: true,
-  baseLatencyMs: 0.05,
-  jitterMs: 0.02,
-  lossRate: 0
-});
-
-// server → client over 10G twisted-pair, 50m (datacenter top-of-rack)
-const linkServerToClient = new NetworkLink({
-  name: 's->c',
-  medium: 'twisted-pair',
-  rateGbps: 10,
-  distanceMeters: 50,
-  fullDuplex: true
-});
-
-// legacy lab: ARCNET (10 Mbit/s) half-duplex, 100m coax
-const arcnetLab = new NetworkLink({
-  name: 'lab',
-  medium: 'arcnet',      // auto-sets ~10 Mbit/s if you didn't override rateGbps
-  rateGbps: 0.010,       // explicit 10 Mbit/s
-  distanceMeters: 100,
-  fullDuplex: false,
-  baseLatencyMs: 1.5,
-  jitterMs: 0.5,
-  lossRate: 0.01
-});
-
-
-  const server = new Server({ip:'104.18.32.47', port:443, link: linkClientToServer});
-  server.attachReturn(linkServerToClient);
-  const client = new Client({ip:'10.0.0.2', port:53000, link: linkServerToClient});
-
-=======
 // ---------- HTTP helpers ----------
 function h2ToHttp11(dev) {
   const host = dev[':authority'];
@@ -992,7 +598,6 @@
   server.attachReturn(linkServerToClient);
   const client = new Client({ip:'10.0.0.2', port:53000, link: linkServerToClient});
 
->>>>>>> d303b3e1
   // Client “sends” to server IP:443
   client.send(devtoolsH2, '104.18.32.47', 443);
 })();